# CHANGELOG

<<<<<<< HEAD
## Version 0.12.0-eap13 (2017-08-04) - Stable coroutines

First version of kotlin-coroutines-retrofit based on stable coroutines API from Kotlin 1.3
Compiled against Kotlin 1.3-M1 and kotlinx.coroutines 0.24.0-eap13 (also based on stable API)
 
=======
## Version 0.13.0-eap13 (2017-10-10)

- kotlinx.coroutines 0.30.2-eap13
- Compiled against Kotlin 1.3.0-rc-146

## Version 0.13.0 (2017-10-10)

- [kotlinx.coroutines 0.30.2](https://github.com/Kotlin/kotlinx.coroutines/releases/tag/0.30.2)
- Compiled against Kotlin 1.2.71
>>>>>>> d0dd79c0

## Version 0.12.0 (2017-08-04)

- [kotlinx.coroutines 0.24.0](https://github.com/Kotlin/kotlinx.coroutines/releases/tag/0.24.0)
- Compiled against Kotlin 1.2.60

## Version 0.11.0 (2017-06-12)

- [kotlinx.coroutines 0.23.1](https://github.com/Kotlin/kotlinx.coroutines/releases/tag/0.23.1)
- Compiled against Kotlin 1.2.41

Thanks to [Thomas Schmidt](https://github.com/bohsen) for contribution

## Version 0.10.0 (2017-04-26)

- [Retrofit 2.4.0](https://github.com/square/retrofit/blob/parent-2.4.0/CHANGELOG.md#version-240-2018-03-14)
- [kotlinx.coroutines 0.22.5](https://github.com/Kotlin/kotlinx.coroutines/releases/tag/0.22.5)
- Compiled against Kotlin 1.2.40
- Migration of build.gradle to kotlin-dsl
- Gradle 4.7
- Published proper javadoc

## Version 0.9.0 (2017-12-26)

- [kotlinx.coroutines 0.20](https://github.com/Kotlin/kotlinx.coroutines/releases/tag/0.20)
- Compiled against Kotlin 1.2.10

## Version 0.8.2 (2017-10-04)

- Fixed Kotlin stdlib dependency version in pom.xml

## Version 0.8.1 (2017-10-02)

- [kotlinx.coroutines 0.19](https://github.com/Kotlin/kotlinx.coroutines/releases/tag/0.19)
- Compiled against Kotlin 1.1.51

## Version 0.7.1 (2017-07-28)

The previous version was accidentally released with kotlinx.coroutines 0.16 instead 0.17
Thanks to @rciurkot for PR #25 that fixes that. 

- [kotlinx.coroutines 0.17](https://github.com/Kotlin/kotlinx.coroutines/releases/tag/0.17)

## Version 0.7.0 (2017-07-24)

- Compiled against Kotlin 1.1.3-2

## Version 0.6.0 (2017-07-04)

Notice: This release backward incompatible with previous versions:

- `.await()` and `.awaitResult()` can be used now only with non-nullable types of result 
and throw NullPointerException in case of null body. 
See [examples in Readme](README.md#Nullable body)
- [#13](https://github.com/gildor/kotlin-coroutines-retrofit/issues/13) `.toString()` for `Result` classes

## Version 0.5.1 (2017-06-27)

- [Retrofit 2.3.0](https://github.com/square/retrofit/blob/parent-2.3.0/CHANGELOG.md#version-230-2017-05-13)
- [kotlinx.coroutines 0.16](https://github.com/Kotlin/kotlinx.coroutines/releases/tag/0.16)
- Compiled against Kotlin 1.1.3

## Version 0.5.0 (2017-04-01)

- [kotlinx.coroutines 0.14](https://github.com/Kotlin/kotlinx.coroutines/releases/tag/0.14)
- Compiled against Kotlin 1.1.1

## Version 0.4.1 (2017-03-05)

- [#8](https://github.com/gildor/kotlin-coroutines-retrofit/issues/8) (PR [#9](https://github.com/gildor/kotlin-coroutines-retrofit/pull/9)) Call cancellation feedback causes crash when coroutine is cancelled

## Version 0.4.0 (2017-03-01)

- Kotlin 1.1
- [kotlinx.coroutines 0.12](https://github.com/Kotlin/kotlinx.coroutines/releases/tag/0.12)

## Version 0.3.0 (2017-02-25)

- [Retrofit 2.2.0](https://github.com/square/retrofit/blob/parent-2.2.0/CHANGELOG.md#version-220-2017-02-21). Also it is minimum supported version
- [kotlinx.coroutines 0.11-rc](https://github.com/Kotlin/kotlinx.coroutines/releases/tag/0.11-rc)
- Custom HttpError class replaced with [HttpException](https://github.com/square/retrofit/blob/parent-2.2.0/retrofit/src/main/java/retrofit2/HttpException.java) from Retrofit 2.2

## Version 0.2.0 (2017-02-20)

- Depends on Retrofit 2.1.0
- Result classes now implement one or two of interfaces: ResponseResult and ResponseError. It allows simplify access to results in some cases
- Moved to the separate repo
- Kotlin 1.1.0-rc-91
- kotlinx.coroutines 0.10-rc
- JCenter and Maven publish configs
- Updated examples in readme<|MERGE_RESOLUTION|>--- conflicted
+++ resolved
@@ -1,12 +1,5 @@
 # CHANGELOG
 
-<<<<<<< HEAD
-## Version 0.12.0-eap13 (2017-08-04) - Stable coroutines
-
-First version of kotlin-coroutines-retrofit based on stable coroutines API from Kotlin 1.3
-Compiled against Kotlin 1.3-M1 and kotlinx.coroutines 0.24.0-eap13 (also based on stable API)
- 
-=======
 ## Version 0.13.0-eap13 (2017-10-10)
 
 - kotlinx.coroutines 0.30.2-eap13
@@ -16,7 +9,12 @@
 
 - [kotlinx.coroutines 0.30.2](https://github.com/Kotlin/kotlinx.coroutines/releases/tag/0.30.2)
 - Compiled against Kotlin 1.2.71
->>>>>>> d0dd79c0
+
+## Version 0.12.0-eap13 (2017-08-04) - Stable coroutines
+
+First version of kotlin-coroutines-retrofit based on stable coroutines API from Kotlin 1.3
+Compiled against Kotlin 1.3-M1 and kotlinx.coroutines 0.24.0-eap13 (also based on stable API)
+ 
 
 ## Version 0.12.0 (2017-08-04)
 
